--- conflicted
+++ resolved
@@ -266,11 +266,6 @@
     //     }
     // }
 
-<<<<<<< HEAD
-    /// Returns the drawlist. The internal list is cleared after this call
-    pub fn shape_list(&mut self) -> Vec<(DebugShape, Color)> {
-        std::mem::take(&mut self.shapes)
-=======
     pub fn shape_iter(
         &mut self,
     ) -> core::slice::Iter<'_, (DebugShape, Color, DebugDrawFlags, Option<Entity>)> {
@@ -279,7 +274,6 @@
 
     pub fn clear(&mut self) {
         self.shapes.clear()
->>>>>>> b57a0aef
     }
 
     pub fn label_list(&mut self) -> Vec<(String, Vec3, egui::Align2, Color)> {
@@ -385,9 +379,6 @@
         .unwrap();
         let (pshader_line_dotted, _) = shader::load_pshader(&dcs, &data)?;
 
-<<<<<<< HEAD
-        let mesh_sphere = genmesh::generators::SphereUv::new(32, 32);
-=======
         let data = shader::compile_hlsl(
             include_str!("../../assets/shaders/pickbuffer.hlsl"),
             "main",
@@ -397,8 +388,7 @@
         .unwrap();
         let (pshader_pickbuffer, _) = shader::load_pshader(&dcs, &data)?;
 
-        let mesh_sphere = genmesh::generators::SphereUv::new(16, 16);
->>>>>>> b57a0aef
+        let mesh_sphere = genmesh::generators::SphereUv::new(32, 32);
         let vertices: Vec<[f32; 4]> = mesh_sphere
             .shared_vertex_iter()
             .map(|v| {
