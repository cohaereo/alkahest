--- conflicted
+++ resolved
@@ -21,12 +21,8 @@
     icons::ICON_POKEBALL,
     shader::shader_ball::ShaderBallComponent,
 };
-<<<<<<< HEAD
 use destiny_pkg::TagHash;
-use egui::{Align2, Color32, FontId, RichText, Widget};
-=======
 use egui::{Align2, Color32, FontId, Key, RichText, Widget};
->>>>>>> d3f1cece
 use glam::{Quat, Vec3};
 use hecs::{Entity, EntityRef};
 use winit::window::Window;
@@ -488,7 +484,7 @@
                             self.identifier = self.identifier.wrapping_sub(1);
                         }
                     }
-                    
+
                     if ui.input(|i| i.key_pressed(Key::ArrowDown)) {
                         if self.identifier == u16::MAX {
                             self.identifier = 0;
