--- conflicted
+++ resolved
@@ -60,8 +60,5 @@
 - Fix Utility Visibility by @Froggy618157725 in [#10](https://github.com/cohaereo/alkahest/pull/10)
 - Fixed Sphere Icon in Inspector Panel by @Froggy618167725 in [#12](https://github.com/cohaereo/alkahest/pull/12)
 - Fixed shader warnings by @cohaereo
-<<<<<<< HEAD
-- Fixed Selector behavior on screens with scaling factors @Froggy618157725 in [#16](https://github.com/cohaereo/alkahest/pull/16)
-=======
 - Fix pickbuffer not respecting d3d mapped row pitch by @cohaereo
->>>>>>> a882c4a8
+- Fixed Selector behavior on screens with scaling factors @Froggy618157725 in [#16](https://github.com/cohaereo/alkahest/pull/16)